package org.kohsuke.groovy.sandbox

import org.codehaus.groovy.control.customizers.ImportCustomizer
import org.codehaus.groovy.runtime.NullObject
import org.codehaus.groovy.runtime.ProxyGeneratorAdapter
import org.jvnet.hudson.test.Issue
import java.awt.Point
import junit.framework.TestCase
import org.codehaus.groovy.control.CompilerConfiguration

/**
 *
 *
 * @author Kohsuke Kawaguchi
 */
class TheTest extends TestCase {
    def sh,plain;
    def binding = new Binding()
    def ClassRecorder cr = new ClassRecorder()

    void setUp() {
        def cc = new CompilerConfiguration()
        cc.addCompilationCustomizers(new ImportCustomizer().addImports(TheTest.class.name).addStarImports("org.kohsuke.groovy.sandbox"))
        cc.addCompilationCustomizers(new SandboxTransformer())
        sh = new GroovyShell(binding,cc)

        cc = new CompilerConfiguration()
        cc.addCompilationCustomizers(new ImportCustomizer().addImports(TheTest.class.name).addStarImports("org.kohsuke.groovy.sandbox"))
        plain = new GroovyShell(binding,cc)

    }

    private void initVars() {
        binding.foo = "FOO"
        binding.bar = "BAR"
        binding.zot = 5
        binding.point = new Point(1, 2)
        binding.points = [new Point(1, 2), new Point(3, 4)]
        binding.intArray = [0, 1, 2, 3, 4] as int[]
    }

    /**
     * Evaluates the expression while intercepting calls.
     */
    def interceptedEval(String expression) {
        cr.reset()
        cr.register();
        try {
            initVars()
            return sh.evaluate(expression);
        } catch (Exception e) {
            throw new Exception("Failed to evaluate "+expression,e)
        } finally {
            cr.unregister();
        }
    }

    /**
     * In addition to {@link #interceptedEval(String)}, verify that the result is the same as regular non-intercepted Groovy call.
     */
    def eval(String expression) {
        initVars()
        def expected = plain.evaluate(expression);

        def actual = interceptedEval(expression);
        assert expected==actual;
        return actual;
    }
    
    def assertIntercept(String expectedCallSequence, Object expectedValue, String script) {
        def actual = eval(script)
        assertEquals(expectedValue, actual);
        assertEquals(expectedCallSequence.replace('/','\n').trim(), cr.toString().trim())
    }

    def assertIntercept(List<String> expectedCallSequence, Object expectedValue, String script) {
        assertIntercept(expectedCallSequence.join("\n"), expectedValue, script);
    }


    void testOK() {
        // instance call
        assertIntercept(
                "Integer.class/Class:forName(String)",
                String.class,
                "5.class.forName('java.lang.String')")

        assertIntercept(
                "String.toString()/String.hashCode()",
                "foo".hashCode(),
                "'foo'.toString().hashCode()"
        )

        // static call
        assertIntercept(// turns out this doesn't actually result in onStaticCall
                "Math:max(Float,Float)",
                Math.max(1f,2f),
                "Math.max(1f,2f)"
        )

        assertIntercept(// ... but this does
                "Math:max(Float,Float)",
                Math.max(1f,2f),
                "import static java.lang.Math.*; max(1f,2f)"
        )

        // property access
        assertIntercept(
                "String.class/Class.name",
                String.class.name,
                "'foo'.class.name"
        )

        // constructor & field access
        assertIntercept(
                "new Point(Integer,Integer)/Point.@x",
                1,
                "new java.awt.Point(1,2).@x"
        )
        
        // property set
        assertIntercept(
                ['Script7.point',"Point.x=Integer"],
                3,
                "point.x=3"
        )
        assertEquals(3,binding.point.@x)

        // attribute set
        assertIntercept(
                ['Script8.point',"Point.@x=Integer"],
                4,
                "point.@x=4"
        )
        assertEquals(4,binding.point.@x)

        // property spread
        assertIntercept(
                ['Script9.points',"Point.x=Integer/Point.x=Integer"],
                3,
                "points*.x=3"
        )
        assertEquals(3,binding.points[0].@x)
        assertEquals(3,binding.points[1].@x)
        
        // array set & get
        assertIntercept(
                "int[][Integer]=Integer/int[][Integer]",
                1,
                "def x=new int[3];x[0]=1;x[0]"
        )
    }

    void testClosure() {
        assertIntercept(
                "Script1\$_run_closure1.call()/Integer.class/Class:forName(String)",
                null,
                "def foo = { 5.class.forName('java.lang.String') }\n" +
                "foo()\n" +
                "return null")
    }

    void testClass() {
        assertIntercept(
                "Integer.class/Class:forName(String)",
                null,
                "class foo { static void main(String[] args) { 5.class.forName('java.lang.String') } }")
    }

    void testInnerClass() {
        assertIntercept(
                "foo\$bar:juu()/Integer.class/Class:forName(String)",
                null,
                "class foo {\n" +
                "  class bar {\n" +
                "    static void juu() { 5.class.forName('java.lang.String') }\n" +
                "  }\n" +
                "static void main(String[] args) { bar.juu() }\n" +
                "}")
    }

    void testStaticInitializationBlock() {
        assertIntercept(
                "Integer.class/Class:forName(String)",
                null,
                "class foo {\n" +
                "static { 5.class.forName('java.lang.String') }\n" +
                " static void main(String[] args) { }\n" +
                "}")
    }

    void testConstructor() {
        assertIntercept(
                "new foo()/Integer.class/Class:forName(String)",
                null,
                "class foo {\n" +
                "foo() { 5.class.forName('java.lang.String') }\n" +
                "}\n" +
                "new foo()\n" +
                "return null")
    }

    void testInitializationBlock() {
        assertIntercept(
                "new foo()/Integer.class/Class:forName(String)",
                null,
                "class foo {\n" +
                        "{ 5.class.forName('java.lang.String') }\n" +
                        "}\n" +
                        "new foo()\n" +
                        "return null")
    }

    void testFieldInitialization() {
        assertIntercept(
                "new foo()/Integer.class/Class:forName(String)",
                null,
                "class foo {\n" +
                        "def obj = 5.class.forName('java.lang.String')\n" +
                        "}\n" +
                        "new foo()\n" +
                        "return null")
    }

    void testStaticFieldInitialization() {
        assertIntercept(
                "new foo()/Integer.class/Class:forName(String)",
                null,
                "class foo {\n" +
                        "static obj = 5.class.forName('java.lang.String')\n" +
                        "}\n" +
                        "new foo()\n" +
                        "return null")
    }

    void testCompoundAssignment() {
        assertIntercept(
                "Script1.point/Point.x/Double.plus(Integer)/Point.x=Double",
                (double)4.0,
"""
point.x += 3
""")
    }

    void testCompoundAssignment2() {
        // "[I" is the type name of int[]
        assertIntercept(
                "Script1.intArray/int[][Integer]/Integer.leftShift(Integer)/int[][Integer]=Integer",
                1<<3,
"""
intArray[1] <<= 3;
""")
    }

    void testComparison() {
        assertIntercept(
                "Script1.point/Script1.point/Point.equals(Point)/Integer.compareTo(Integer)",
                true,
"""
point==point
5==5
""")
    }

    void testNestedClass() {
        assertIntercept(
                "new Script1\$1(Script1)/Script1\$1.plusOne(Integer)/Integer.plus(Integer)",
                6,
"""
def x = new Object() {
   def plusOne(rhs) {
     return rhs+1;
   }
}
x.plusOne(5)
""")
    }

    void testIssue2() {
        assertIntercept("new HashMap()/HashMap.get(String)/Script1.println(null)",null,"println(new HashMap().dummy);")
        assertIntercept("Script2.println()",null,"println();")
        assertIntercept("Script3.println(null)",null,"println(null);")
    }

    void testSystemExitAsFunction() {
        assertIntercept("TheTest:idem(Integer)/TheTest:idem(Integer)",123,"org.kohsuke.groovy.sandbox.TheTest.idem(org.kohsuke.groovy.sandbox.TheTest.idem(123))")
    }

    /**
     * Idempotent function used for testing
     */
    public static Object idem(Object o) {
        return o;
    }

    void testArrayArgumentsInvocation() {
        assertIntercept('new TheTest$MethodWithArrayArg()/TheTest$MethodWithArrayArg.f(Object[])', 3, "new TheTest.MethodWithArrayArg().f(new Object[3])")
    }

    public static class MethodWithArrayArg {
        public Object f(Object[] arg) {
            return arg.length;
        }
    }

    /**
     * See issue #6. We are not intercepting calls to null.
     */
    void testNull() {
        assertIntercept("", NullObject.class, "def x=null; null.getClass()")
        assertIntercept("", "null3", "def x=null; x.plus('3')")
        assertIntercept("", false, "def x=null; x==3")
    }

    /**
     * See issue #9
     */
    void testAnd() {
        assertIntercept('Checker:checkedCast(Class,null,Boolean,Boolean,Boolean)', false, """
            String s = null
            if (s != null && s.length > 0)
              throw new Exception();
            return false;
            """)
    }

    void testLogicalNotEquals() {
        assertIntercept("Integer.toString()/String.compareTo(String)", true,
                "def x = 3.toString(); if (x != '') return true; else return false;")
    }

    // see issue 8
    void testClosureDelegation() {
        assertIntercept(
            [
                    'Script1$_run_closure1.call()',
                    'Script1$_run_closure1.delegate=String',
                    'String.length()'
            ], 3, """
            def x = 0;
            def c = { ->
                delegate = "foo";
                x = length();
            }
            c();

            x;
        """)
    }

    void testClosureDelegationOwner() {
        assertIntercept(
            [
                "Script1\$_run_closure1.call()",
                'Script1$_run_closure1.delegate=String',
                'Script1$_run_closure1$_closure2.call()',
                'String.length()'
            ],
            3, """
            def x = 0;
            def c = { ->
                delegate = "foo";
                { -> x = length(); }();
            }
            c();

            x;
        """)
    }

    void testClosureDelegationProperty() {
        // TODO: ideally we should be seeing String.length()
        // doing so requires a call site selection and deconstruction
        assertIntercept(
            [
                'Script1$_run_closure1.call()',
                'new SomeBean(Integer,Integer)',
                'Script1$_run_closure1.delegate=SomeBean',
                // by the default delegation rule of Closure, it first attempts to get Script1.x,
                // and only after we find out that there's no such property, we fall back to SomeBean.x
                'Script1.x',
                'SomeBean.x',
                'Script1.y',
                'SomeBean.y',
                'Integer.plus(Integer)'
            ],
            3, """
            def sum = 0;
            def c = { ->
                delegate = new SomeBean(1,2);
                sum = x+y;
            }
            c();

            sum;
        """)
    }

    void testClosureDelegationPropertyDelegateOnly() {
        assertIntercept(
            [
                'Script1$_run_closure1.call()',
                'new SomeBean(Integer,Integer)',
                'Script1$_run_closure1.delegate=SomeBean',
                'Script1$_run_closure1.resolveStrategy=Integer',
                // with DELEGATE_FIRST rule, unlike testClosureDelegationProperty() it shall not touch Script1.*
                'SomeBean.x',
                'SomeBean.y',
                'Integer.plus(Integer)'
            ],
            3, """
            def sum = 0;
            def c = { ->
                delegate = new SomeBean(1,2);
                resolveStrategy = 1; // Closure.DELEGATE_FIRST
                sum = x+y;
            }
            c();

            sum;
        """)
    }

    void testClosureDelegationPropertyOwner() {
        /*
            The way property access of 'x' gets dispatched to is:

            innerClosure.getProperty("x"), which delegates to its owner, which is
            outerClosure.getProperty("x"), which delegates to its delegate, which is
            SomeBean.x
         */
        assertIntercept(
            [
                'Script1$_run_closure1.call()',
                'new SomeBean(Integer,Integer)',
                'Script1$_run_closure1.delegate=SomeBean',
                'Script1$_run_closure1$_closure2.call()',
                'Script1.x',
                'SomeBean.x',
                'Script1.y',
                'SomeBean.y',
                'Integer.plus(Integer)'
            ],
            3, """
            def sum = 0;
            def c = { ->
                delegate = new SomeBean(1,2);
                { -> sum = x+y; }();
            }
            c();

            sum;
        """)
    }

    void testGString() {
        assertIntercept("Integer.plus(Integer)/Integer.plus(Integer)", "answer=6", '''
            def x = "answer=${1+2+3}";
            x;
        ''')
    }

    void testClosurePropertyAccess() {
        assertIntercept("""
Script1\$_run_closure1.call()
new Exception(String)
Script1\$_run_closure1.delegate=Exception
Script1.message
Exception.message
""","foo","""
        { ->
            delegate = new Exception("foo");
            return message;
        }();
""")
    }

    /**
     * Calling method on Closure that's not delegated to somebody else.
     */
    void testNonDelegatingClosure() {
        assertIntercept([
            'Script1$_run_closure1.hashCode()',
            'Script1$_run_closure1.equals(Script1$_run_closure1)'
        ], true, """
            def c = { -> }
            c.hashCode()
            c.equals(c);
        """)

        // but these guys are not on closure
        assertIntercept([
            'Script2$_run_closure1.call()',
            'Script2$_run_closure1.hashCode()',
            'Script2$_run_closure1.hashCode()',
            'Integer.compareTo(Integer)'
        ], true, """
            def c = { ->
                hashCode()
            }
            return c()==c.hashCode();
        """)
    }

    // Groovy doesn't allow this?
//    void testLocalClass() {
//        assertIntercept(
//                "new Foo()/Foo.plusOne(Integer)/Integer.plus(Integer)",
//                7,
//"""
//class Foo {
//   def plusTwo(rhs) {
//     class Bar { def plusOne(rhs) { rhs + 2; } }
//     return new Bar().plusOne(rhs)+1;
//   }
//}
//new Foo().plusTwo(5)
//""")
//    }

    // bug 14
    void testUnclassifiedStaticMethod() {
        assertIntercept(
        [
            'Script1.m()',
            'System:getProperty(String)'
        ],null,"""
            m();
            def m() {
                System.getProperty("foo");
            }
        """)
    }

    void testInstanceOf() {
        assertIntercept(
        [
        ],true,"""
            def x = 'foo';
            x instanceof String;
        """)
    }

    void testRegexp() {
        assertIntercept(
        [
            'ScriptBytecodeAdapter:findRegex(String,String)',
            'ScriptBytecodeAdapter:matchRegex(String,String)'
        ],false,"""
            def x = 'foo';
            x =~ /bla/
            x ==~ /bla/
        """)
    }

    void testNumericComparison() {
        assertIntercept(
        [
            'Integer.compareTo(Integer)'
        ],true,"""
            5 < 8;
        """)
    }

    void testIssue17() {
        assertIntercept(
        [
        ],45,"""
            def x = 0;
            for ( i in 0..9 ) {
                x+= i;
            }
            return x;
        """)
    }

    // issue 16
    void testPrePostfixLocalVariable() {
        assertIntercept([
            'Integer.next()',
            'ArrayList[Integer]',
        ],[1,0],"""
            def x = 0;
            def y=x++;
            return [x,y];
        """)

        assertIntercept([
            'Integer.previous()'
        ],[2,2],"""
            def x = 3;
            def y=--x;
            return [x,y];
        """)
    }

    void testPrePostfixArray() {
        assertIntercept([
            'ArrayList[Integer]',           // for reading x[1] before increment
            'Integer.next()',
            'ArrayList[Integer]=Integer',   // for writing x[1] after increment
            'ArrayList[Integer]',           // for reading x[1] in the return statement
        ],[3,2],"""
            def x = [1,2,3];
            def y=x[1]++;
            return [x[1],y];
        """)

        assertIntercept([
            'ArrayList[Integer]',           // for reading x[1] before increment
            'Integer.previous()',
            'ArrayList[Integer]=Integer',   // for writing x[1] after increment
            'ArrayList[Integer]',           // for reading x[1] in the return statement
        ],[1,1],"""
            def x = [1,2,3];
            def y=--x[1];
            return [x[1],y];
        """)
    }

    void testPrePostfixProperty() {
        assertIntercept([
            'Script1.x=Integer',    // x=3
            'Script1.x',
            'Integer.next()',
            'Script1.x=Integer',    // read, plus, then write back
            'Script1.x'             // final read for the return statement
        ],[4,3],"""
            x = 3;
            def y=x++;
            return [x,y];
        """)

        assertIntercept([
                'Script2.x=Integer',    // x=3
                'Script2.x',
                'Integer.previous()',
                'Script2.x=Integer',    // read, plus, then write back
                'Script2.x'             // final read for the return statement
        ],[2,2],"""
            x = 3;
            def y=--x;
            return [x,y];
        """)
    }

    void testCatchStatement() {
        Exception e = interceptedEval("""
            def o = null;
            try {
                o.hello();
                return null;
            } catch (Exception e) {
                return e;
            }
        """);
        assert e instanceof NullPointerException;
    }

    /**
     * Makes sure the line number in the source code is preserved after translation.
     */
    void testIssue21() {
        Exception e = interceptedEval("""  // line 1
            def x = null;
            def cl = {
                x.hello();  // line 4
            }
            try {
              cl();     // line 7
            } catch (Exception e) {
              return e;
            }
        """);

        def sw = new StringWriter()
        e.printStackTrace(new PrintWriter(sw));

        def s = sw.toString();
        assert s.contains("Script1.groovy:4");
        assert s.contains("Script1.groovy:7");
    }

    void testIssue15() {
        def e = interceptedEval("""
            try {
              def x = null;
              return x.nullProp;
            } catch (Exception e) {
              return e;
            }
        """);
        assert e instanceof NullPointerException;
        // x.nullProp shouldn't be intercepted, so the record should be empty
        assert cr.toString().trim()=="";

        e = interceptedEval("""
            try {
              def x = null;
              x.nullProp = 1;
            } catch (Exception e) {
              return e;
            }
        """);
        assert e instanceof NullPointerException;
        // x.nullProp shouldn't be intercepted, so the record should be empty
        assert cr.toString().trim()=="";
    }

    void testInOperator() {
        assertIntercept(
            "Integer.isCase(Integer)", true, "1 in 1"
        );

        assertIntercept(
            "Integer.isCase(Integer)", false, "1 in 2"
        );

        assertIntercept(
            "ArrayList.isCase(Integer)", true, "1 in [1]"
        );

        assertIntercept(
            "ArrayList.isCase(Integer)", false, "1 in [2]"
        );
    }

    /**
     * Property access to Map is handled specially by MetaClassImpl, so our interceptor needs to treat that
     * accordingly.
     */
    void testMapPropertyAccess() {
        assertIntercept("new HashMap()/HashMap.get(String)/Script1.println(null)",null,"println(new HashMap().dummy);")
        assertIntercept("new HashMap()/HashMap.put(String,Integer)",5,"new HashMap().dummy=5")
    }

    /**
     * Intercepts super.toString()
     */
    @Issue("JENKINS-42563")
    void testSuperCall() {
        assertIntercept([
            "new Zot()",
            "new Bar()",
            "new Foo()",
            "Zot.toString()",
            "Zot.super(Bar).toString()",
            "String.plus(String)"
        ],"xfoo",'''
            class Foo {
                public String toString() {
                    return "foo";
                }
            }
            class Bar extends Foo {
                public String toString() {
                    return "x"+super.toString();
                }
            }
            class Zot extends Bar {}
            new Zot().toString();
        ''')
    }

<<<<<<< HEAD
    void testPostfixOpInClosure() {
        assertIntercept(['ArrayList.each(Script1$_run_closure1)',
                         'Integer.next()',
                         'ArrayList[Integer]',
                         'Integer.next()',
                         'ArrayList[Integer]',
                         'Integer.next()',
                         'ArrayList[Integer]',
                         'Integer.next()',
                         'ArrayList[Integer]',
                         'Integer.next()',
                         'ArrayList[Integer]'],
        10,
        '''def cnt = 0
[0, 1, 2, 3, 4].each {
  cnt++
}
return cnt''')
    }
=======
    @Issue("SECURITY-566")
    void testTypeCoercion() {
        ProxyGeneratorAdapter.pxyCounter.set(0); // make sure *_groovyProxy names are predictable
        assertIntercept([
            'Locale:getDefault()',
            'Class2_groovyProxy.getDefault()'
        ], Locale.getDefault(), '''
            interface I {
                Locale getDefault()
            }
            (Locale as I).getDefault()
        ''')
    }

>>>>>>> 29c75aaf
}<|MERGE_RESOLUTION|>--- conflicted
+++ resolved
@@ -762,7 +762,6 @@
         ''')
     }
 
-<<<<<<< HEAD
     void testPostfixOpInClosure() {
         assertIntercept(['ArrayList.each(Script1$_run_closure1)',
                          'Integer.next()',
@@ -782,7 +781,7 @@
 }
 return cnt''')
     }
-=======
+
     @Issue("SECURITY-566")
     void testTypeCoercion() {
         ProxyGeneratorAdapter.pxyCounter.set(0); // make sure *_groovyProxy names are predictable
@@ -796,6 +795,4 @@
             (Locale as I).getDefault()
         ''')
     }
-
->>>>>>> 29c75aaf
 }